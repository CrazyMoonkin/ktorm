--- conflicted
+++ resolved
@@ -127,15 +127,14 @@
                             email = "zodal@outlook.com"
                         }
                         developer {
-<<<<<<< HEAD
                             id = "scorsi"
                             name = "Sylvain Corsini"
                             email = "sylvain.corsini@protonmail.com"
-=======
+                        }
+                        developer {
                             id = "lyndsysimon"
-                            name = "Lyndsy Simon
+                            name = "Lyndsy Simon"
                             email = "lyndsy@lyndsysimon.com"
->>>>>>> 6bdccf81
                         }
                     }
                     scm {
